Source: oml
Section: net
Priority: extra
Maintainer: Christoph Dwertmann <christoph.dwertmann@nicta.com.au>
Build-Depends: debhelper (>= 5), libxml2-dev, libpcap0.8-dev, libpopt-dev, libsqlite3-dev, autoconf, check, libtrace3-dev, automake, libtool, ruby, libsigar, libsigar-dev, pkg-config
Standards-Version: 3.7.2

<<<<<<< HEAD
Package: oml-client
Architecture: any
Depends: ${shlibs:Depends}, ${misc:Depends}, libsigar, libxml2, libpcap0.8, libpopt0, liboml (= ${Source-Version}), libtrace3, ruby
Description: OML Client Applications
 A selection of client applications that use the OML library to
 collect measurements.

=======
>>>>>>> 57203418
Package: oml-server
Architecture: any
Depends: ${shlibs:Depends}, ${misc:Depends}, libsqlite3-0, libpopt0, liboml (= ${Source-Version})
Description: OML measurement server
 The OML server component is responsible to collect and store the
 measurements inside a database. Currently, the sqlite3 library is
 supported.

<<<<<<< HEAD
Package: otg
Architecture: any
Depends: ${shlibs:Depends}, ${misc:Depends}, libpopt0, liboml (= ${Source-Version})
Description: Orbit Traffic Generator
 Orbit Traffic Generator. Can be used to generate IP traffic in OMF
 testbeds.

=======
>>>>>>> 57203418
Package: liboml-dev
Section: libdevel
Architecture: all
Depends: liboml (= ${Source-Version}), ruby
Description: OML measurement library headers
 Development headers for developing applications that make
 measurements using the liboml, the client library for the OML
 measurement framework.

Package: liboml
Section: libs
Architecture: any
Depends: ${shlibs:Depends}, ${misc:Depends}, libxml2
Description: OML: The Orbit Measurement Library
 This library allows application writers to define customizable
 measurement points in their applications to record measurements
 either to file, or to an OML server over the network (see the
 oml-server package).<|MERGE_RESOLUTION|>--- conflicted
+++ resolved
@@ -5,16 +5,6 @@
 Build-Depends: debhelper (>= 5), libxml2-dev, libpcap0.8-dev, libpopt-dev, libsqlite3-dev, autoconf, check, libtrace3-dev, automake, libtool, ruby, libsigar, libsigar-dev, pkg-config
 Standards-Version: 3.7.2
 
-<<<<<<< HEAD
-Package: oml-client
-Architecture: any
-Depends: ${shlibs:Depends}, ${misc:Depends}, libsigar, libxml2, libpcap0.8, libpopt0, liboml (= ${Source-Version}), libtrace3, ruby
-Description: OML Client Applications
- A selection of client applications that use the OML library to
- collect measurements.
-
-=======
->>>>>>> 57203418
 Package: oml-server
 Architecture: any
 Depends: ${shlibs:Depends}, ${misc:Depends}, libsqlite3-0, libpopt0, liboml (= ${Source-Version})
@@ -23,16 +13,6 @@
  measurements inside a database. Currently, the sqlite3 library is
  supported.
 
-<<<<<<< HEAD
-Package: otg
-Architecture: any
-Depends: ${shlibs:Depends}, ${misc:Depends}, libpopt0, liboml (= ${Source-Version})
-Description: Orbit Traffic Generator
- Orbit Traffic Generator. Can be used to generate IP traffic in OMF
- testbeds.
-
-=======
->>>>>>> 57203418
 Package: liboml-dev
 Section: libdevel
 Architecture: all
