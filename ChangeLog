--- conflicted
+++ resolved
@@ -1,8 +1,3 @@
-<<<<<<< HEAD
-2009-09-18    <jolyon.white@nicta.com.au>
-
-	* liboml2: Fix segfault when attempting to marshall NULL strings.
-=======
 2009-12-16  Jolyon White  <jolyon.white@nicta.com.au>
 
 	* OML: New version 2.3.4.
@@ -45,7 +40,6 @@
 
 	* liboml2: Fix bug #177, segfault when attempting to marshall NULL
 	strings.
->>>>>>> 5f69241b
 
 2009-09-09    <jolyon.white@nicta.com.au>
 
